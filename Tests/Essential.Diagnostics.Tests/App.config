--- conflicted
+++ resolved
@@ -1,246 +1,246 @@
-﻿<?xml version="1.0" encoding="utf-8" ?>
-<configuration>
-  <configSections>
-    <section name="system.data.mockdb" type="System.Data.Common.DbProviderConfigurationHandler, System.Data, Version=4.0.0.0, Culture=neutral, PublicKeyToken=b77a5c561934e089"/>
-  </configSections>
-  <connectionStrings>
-    <add name="TestProvider" connectionString="" providerName="Essential.Diagnostics.Tests.MockDbProvider" />
-  </connectionStrings>
-  <system.data>
-    <DbProviderFactories>
-      <add name="Mock Data Provider for testing" invariant="Essential.Diagnostics.Tests.MockDbProvider" description="Mock Data Provider for testing" type="Essential.Diagnostics.Tests.Utility.MockDbFactory, Essential.Diagnostics.Tests"/>
-    </DbProviderFactories>
-  </system.data>
-  <system.diagnostics>
-    <!--<trace autoflush="true" />-->
-    <sources>
-      <source name="Essential.Diagnostics.Tests" switchValue="All">
-        <listeners>
-          <clear />
-          <add name="assemblyTest" />
-        </listeners>
-      </source>
-      <source name="bufferedEmailSource" switchValue="All">
-        <listeners>
-          <clear/>
-          <add name="bufferedEmail" />
-        </listeners>
-      </source>
-      <source name="colored1Source" switchValue="All">
-        <listeners>
-          <clear />
-          <add name="colored1" />
-        </listeners>
-      </source>
-      <source name="colored2Source" switchValue="All">
-        <listeners>
-          <clear />
-          <add name="colored2" />
-        </listeners>
-      </source>
-      <source name="emailSource" switchValue="All">
-        <listeners>
-          <clear />
-          <add name="email" />
-        </listeners>
-      </source>
-      <source name="emailFilterSource" switchValue="All">
-        <listeners>
-          <clear />
-          <add name="emailFilter" />
-        </listeners>
-      </source>
-      <source name="emailFloodSource" switchValue="All">
-        <listeners>
-          <clear />
-          <add name="emailFlood" />
-        </listeners>
-      </source>
-      <source name="emailFlood2Source" switchValue="All">
-        <listeners>
-          <clear />
-          <add name="emailFlood2" />
-        </listeners>
-      </source>
-      <source name="expressionFilter1Source" switchValue="All">
-        <listeners>
-          <clear />
-          <add name="inmemory1">
-            <filter type="ExpressionFilter" initializeData=""/>
-          </add>
-        </listeners>
-      </source>
-      <source name="inmemory1Source" switchValue="All">
-        <listeners>
-          <clear />
-          <add name="inmemory1" />
-        </listeners>
-      </source>
-      <source name="inmemory2Source" switchValue="All">
-        <listeners>
-          <clear />
-          <add name="inmemory2" />
-        </listeners>
-      </source>
-      <source name="rollingFile1Source" switchValue="All">
-        <listeners>
-          <clear />
-          <add name="rollingFile1" />
-        </listeners>
-      </source>
-      <source name="rollingFile2Source" switchValue="All">
-        <listeners>
-          <clear />
-          <add name="rollingFile2" />
-        </listeners>
-      </source>
-      <source name="rollingXml1Source" switchValue="All">
-        <listeners>
-          <clear />
-          <add name="rollingXml1" />
-        </listeners>
-      </source>
-      <source name="rollingXml2Source" switchValue="All">
-        <listeners>
-          <clear />
-          <add name="rollingXml2" />
-        </listeners>
-      </source>
-      <source name="sql1Source" switchValue="All">
-        <listeners>
-          <clear />
-          <add name="sql1" />
-        </listeners>
-      </source>
-      <source name="sql2Source" switchValue="All">
-        <listeners>
-          <clear />
-          <add name="sql2" />
-        </listeners>
-      </source>
-      <source name="testSource" switchValue="All">
-        <listeners>
-          <clear />
-          <add name="test" />
-        </listeners>
-      </source>
-<<<<<<< HEAD
-      <source name="tracelogTestSource" switchValue="All">
-        <listeners>
-          <clear />
-          <add name="tracelogTestListener" />
-=======
-      <source name="serviceSource" switchValue="All">
-        <listeners>
-          <clear />
-          <add name="inmemory1" />
-          <add name="service" type="System.Diagnostics.XmlWriterTraceListener" initializeData="service.svclog" traceOutputOptions="LogicalOperationStack, Callstack" />
->>>>>>> 11858684
-        </listeners>
-      </source>
-    </sources>
-    <sharedListeners>
-      <add name="assemblyTest"
-           type="Essential.Diagnostics.Tests.Utility.TestTraceListener, Essential.Diagnostics.Tests" />
-      <add name="bufferedEmail"
-           type="Essential.Diagnostics.BufferedEmailTraceListener, Essential.Diagnostics"
-           initializeData="user2@example.com"
-           maxConnections="1" />
-      <add name="console"
-           type="System.Diagnostics.ConsoleTraceListener"
-           traceOutputOptions="LogicalOperationStack" />
-      <add name="colored1"
-           type="Essential.Diagnostics.ColoredConsoleTraceListener, Essential.Diagnostics"
-           template="{DateTime} {EventType}: {Message}"
-           criticalColor="DarkBlue"
-           errorColor="DarkGreen"
-           warningColor="DarkCyan"
-           informationColor="DarkRed"
-           verboseColor="Gray"
-           activityTracingColor="DarkGray"
-           transferColor="Blue" />
-      <add name="colored2"
-           type="Essential.Diagnostics.ColoredConsoleTraceListener, Essential.Diagnostics"
-           initializeData="true"
-           convertWriteToEvent="true"
-           startColor="DarkBlue"
-           stopColor="DarkGreen"
-           suspendColor="DarkCyan"
-           resumeColor="DarkRed" />
-      <add name="email"
-           type="Essential.Diagnostics.EmailTraceListener, Essential.Diagnostics"
-           initializeData="user2@example.com"
-           maxConnections="2"
-           maxTracesPerHour="0" />
-      <add name="emailFilter"
-           type="Essential.Diagnostics.EmailTraceListener, Essential.Diagnostics"
-           initializeData="user3@example.com"
-           maxConnections="2" >
-        <filter type="System.Diagnostics.EventTypeFilter" initializeData="Information"/>
-      </add>
-      <add name="emailFlood"
-           type="Essential.Diagnostics.EmailTraceListener, Essential.Diagnostics"
-           initializeData="user4@example.com"
-           maxConnections="2" >
-      </add>
-      <add name="emailFlood2"
-           type="Essential.Diagnostics.EmailTraceListener, Essential.Diagnostics"
-           initializeData="user4@example.com"
-           maxTracesPerHour="100"
-           maxConnections="2" >
-      </add>
-      <add name="inmemory1"
-           type="Essential.Diagnostics.InMemoryTraceListener, Essential.Diagnostics"
-           initializeData="10" />
-      <add name="inmemory2"
-           type="Essential.Diagnostics.InMemoryTraceListener, Essential.Diagnostics"
-           initializeData="666" />
-      <add name="rollingFile1"
-           type="Essential.Diagnostics.RollingFileTraceListener, Essential.Diagnostics" />
-      <add name="rollingFile2"
-           type="Essential.Diagnostics.RollingFileTraceListener, Essential.Diagnostics"
-           initializeData="Trace{DateTime:yyyyMMdd}.log"
-           template="{DateTime},{EventType},{Message}"
-           convertWriteToEvent="true" />
-      <add name="rollingXml1"
-           type="Essential.Diagnostics.RollingXmlTraceListener, Essential.Diagnostics" />
-      <add name="rollingXml2"
-           type="Essential.Diagnostics.RollingXmlTraceListener, Essential.Diagnostics"
-           initializeData="Trace{DateTime:yyyyMMdd}.svclog" />
-      <add name="sql1"
-           type="Essential.Diagnostics.SqlDatabaseTraceListener, Essential.Diagnostics"
-           initializeData="TestProvider" />
-      <add name="sql2"
-           type="Essential.Diagnostics.SqlDatabaseTraceListener, Essential.Diagnostics"
-           initializeData="TestProvider"
-           applicationName="App2"
-           commandText="Command2"
-           maxMessageLength="10" />
-      <add name="test"
-           type="Essential.Diagnostics.Tests.Utility.TestTraceListener, Essential.Diagnostics.Tests" />
-      <add name="tracelogTestListener"
-           type="Essential.Diagnostics.Tests.Utility.TestTraceListener, Essential.Diagnostics.Tests" />
-    </sharedListeners>    
-    <trace autoflush="true" indentsize="4" useGlobalLock="false" >
-      <listeners>
-        <clear />
-        <add name="test" />
-        <!-- Need to register here so that Send() can be called. -->
-        <add name="bufferedEmail" />
-      </listeners>
-    </trace>
-  </system.diagnostics>
-
-  <system.net>
-    <mailSettings>
-      <smtp deliveryMethod="SpecifiedPickupDirectory" from="diagnostics@example.com">
-        <network
-          host="localhost"
-          port="25"
-          defaultCredentials="true"
-        />
-        <specifiedPickupDirectory pickupDirectoryLocation="C:\Temp\MailPickup" />
-      </smtp>
-    </mailSettings>
-  </system.net>
+﻿<?xml version="1.0" encoding="utf-8" ?>
+<configuration>
+  <configSections>
+    <section name="system.data.mockdb" type="System.Data.Common.DbProviderConfigurationHandler, System.Data, Version=4.0.0.0, Culture=neutral, PublicKeyToken=b77a5c561934e089"/>
+  </configSections>
+  <connectionStrings>
+    <add name="TestProvider" connectionString="" providerName="Essential.Diagnostics.Tests.MockDbProvider" />
+  </connectionStrings>
+  <system.data>
+    <DbProviderFactories>
+      <add name="Mock Data Provider for testing" invariant="Essential.Diagnostics.Tests.MockDbProvider" description="Mock Data Provider for testing" type="Essential.Diagnostics.Tests.Utility.MockDbFactory, Essential.Diagnostics.Tests"/>
+    </DbProviderFactories>
+  </system.data>
+  <system.diagnostics>
+    <!--<trace autoflush="true" />-->
+    <sources>
+      <source name="Essential.Diagnostics.Tests" switchValue="All">
+        <listeners>
+          <clear />
+          <add name="assemblyTest" />
+        </listeners>
+      </source>
+      <source name="bufferedEmailSource" switchValue="All">
+        <listeners>
+          <clear/>
+          <add name="bufferedEmail" />
+        </listeners>
+      </source>
+      <source name="colored1Source" switchValue="All">
+        <listeners>
+          <clear />
+          <add name="colored1" />
+        </listeners>
+      </source>
+      <source name="colored2Source" switchValue="All">
+        <listeners>
+          <clear />
+          <add name="colored2" />
+        </listeners>
+      </source>
+      <source name="emailSource" switchValue="All">
+        <listeners>
+          <clear />
+          <add name="email" />
+        </listeners>
+      </source>
+      <source name="emailFilterSource" switchValue="All">
+        <listeners>
+          <clear />
+          <add name="emailFilter" />
+        </listeners>
+      </source>
+      <source name="emailFloodSource" switchValue="All">
+        <listeners>
+          <clear />
+          <add name="emailFlood" />
+        </listeners>
+      </source>
+      <source name="emailFlood2Source" switchValue="All">
+        <listeners>
+          <clear />
+          <add name="emailFlood2" />
+        </listeners>
+      </source>
+      <source name="expressionFilter1Source" switchValue="All">
+        <listeners>
+          <clear />
+          <add name="inmemory1">
+            <filter type="ExpressionFilter" initializeData=""/>
+          </add>
+        </listeners>
+      </source>
+      <source name="inmemory1Source" switchValue="All">
+        <listeners>
+          <clear />
+          <add name="inmemory1" />
+        </listeners>
+      </source>
+      <source name="inmemory2Source" switchValue="All">
+        <listeners>
+          <clear />
+          <add name="inmemory2" />
+        </listeners>
+      </source>
+      <source name="rollingFile1Source" switchValue="All">
+        <listeners>
+          <clear />
+          <add name="rollingFile1" />
+        </listeners>
+      </source>
+      <source name="rollingFile2Source" switchValue="All">
+        <listeners>
+          <clear />
+          <add name="rollingFile2" />
+        </listeners>
+      </source>
+      <source name="rollingXml1Source" switchValue="All">
+        <listeners>
+          <clear />
+          <add name="rollingXml1" />
+        </listeners>
+      </source>
+      <source name="rollingXml2Source" switchValue="All">
+        <listeners>
+          <clear />
+          <add name="rollingXml2" />
+        </listeners>
+      </source>
+      <source name="sql1Source" switchValue="All">
+        <listeners>
+          <clear />
+          <add name="sql1" />
+        </listeners>
+      </source>
+      <source name="sql2Source" switchValue="All">
+        <listeners>
+          <clear />
+          <add name="sql2" />
+        </listeners>
+      </source>
+      <source name="testSource" switchValue="All">
+        <listeners>
+          <clear />
+          <add name="test" />
+        </listeners>
+      </source>
+      <source name="serviceSource" switchValue="All">
+        <listeners>
+          <clear />
+          <add name="inmemory1" />
+          <add name="service" type="System.Diagnostics.XmlWriterTraceListener" initializeData="service.svclog" traceOutputOptions="LogicalOperationStack, Callstack" />
+        </listeners>
+      </source>
+      <source name="tracelogTestSource" switchValue="All">
+        <listeners>
+          <clear />
+          <add name="tracelogTestListener" />
+        </listeners>
+      </source>
+
+    </sources>
+    <sharedListeners>
+      <add name="assemblyTest"
+           type="Essential.Diagnostics.Tests.Utility.TestTraceListener, Essential.Diagnostics.Tests" />
+      <add name="bufferedEmail"
+           type="Essential.Diagnostics.BufferedEmailTraceListener, Essential.Diagnostics"
+           initializeData="user2@example.com"
+           maxConnections="1" />
+      <add name="console"
+           type="System.Diagnostics.ConsoleTraceListener"
+           traceOutputOptions="LogicalOperationStack" />
+      <add name="colored1"
+           type="Essential.Diagnostics.ColoredConsoleTraceListener, Essential.Diagnostics"
+           template="{DateTime} {EventType}: {Message}"
+           criticalColor="DarkBlue"
+           errorColor="DarkGreen"
+           warningColor="DarkCyan"
+           informationColor="DarkRed"
+           verboseColor="Gray"
+           activityTracingColor="DarkGray"
+           transferColor="Blue" />
+      <add name="colored2"
+           type="Essential.Diagnostics.ColoredConsoleTraceListener, Essential.Diagnostics"
+           initializeData="true"
+           convertWriteToEvent="true"
+           startColor="DarkBlue"
+           stopColor="DarkGreen"
+           suspendColor="DarkCyan"
+           resumeColor="DarkRed" />
+      <add name="email"
+           type="Essential.Diagnostics.EmailTraceListener, Essential.Diagnostics"
+           initializeData="user2@example.com"
+           maxConnections="2"
+           maxTracesPerHour="0" />
+      <add name="emailFilter"
+           type="Essential.Diagnostics.EmailTraceListener, Essential.Diagnostics"
+           initializeData="user3@example.com"
+           maxConnections="2" >
+        <filter type="System.Diagnostics.EventTypeFilter" initializeData="Information"/>
+      </add>
+      <add name="emailFlood"
+           type="Essential.Diagnostics.EmailTraceListener, Essential.Diagnostics"
+           initializeData="user4@example.com"
+           maxConnections="2" >
+      </add>
+      <add name="emailFlood2"
+           type="Essential.Diagnostics.EmailTraceListener, Essential.Diagnostics"
+           initializeData="user4@example.com"
+           maxTracesPerHour="100"
+           maxConnections="2" >
+      </add>
+      <add name="inmemory1"
+           type="Essential.Diagnostics.InMemoryTraceListener, Essential.Diagnostics"
+           initializeData="10" />
+      <add name="inmemory2"
+           type="Essential.Diagnostics.InMemoryTraceListener, Essential.Diagnostics"
+           initializeData="666" />
+      <add name="rollingFile1"
+           type="Essential.Diagnostics.RollingFileTraceListener, Essential.Diagnostics" />
+      <add name="rollingFile2"
+           type="Essential.Diagnostics.RollingFileTraceListener, Essential.Diagnostics"
+           initializeData="Trace{DateTime:yyyyMMdd}.log"
+           template="{DateTime},{EventType},{Message}"
+           convertWriteToEvent="true" />
+      <add name="rollingXml1"
+           type="Essential.Diagnostics.RollingXmlTraceListener, Essential.Diagnostics" />
+      <add name="rollingXml2"
+           type="Essential.Diagnostics.RollingXmlTraceListener, Essential.Diagnostics"
+           initializeData="Trace{DateTime:yyyyMMdd}.svclog" />
+      <add name="sql1"
+           type="Essential.Diagnostics.SqlDatabaseTraceListener, Essential.Diagnostics"
+           initializeData="TestProvider" />
+      <add name="sql2"
+           type="Essential.Diagnostics.SqlDatabaseTraceListener, Essential.Diagnostics"
+           initializeData="TestProvider"
+           applicationName="App2"
+           commandText="Command2"
+           maxMessageLength="10" />
+      <add name="test"
+           type="Essential.Diagnostics.Tests.Utility.TestTraceListener, Essential.Diagnostics.Tests" />
+      <add name="tracelogTestListener"
+           type="Essential.Diagnostics.Tests.Utility.TestTraceListener, Essential.Diagnostics.Tests" />
+    </sharedListeners>    
+    <trace autoflush="true" indentsize="4" useGlobalLock="false" >
+      <listeners>
+        <clear />
+        <add name="test" />
+        <!-- Need to register here so that Send() can be called. -->
+        <add name="bufferedEmail" />
+      </listeners>
+    </trace>
+  </system.diagnostics>
+
+  <system.net>
+    <mailSettings>
+      <smtp deliveryMethod="SpecifiedPickupDirectory" from="diagnostics@example.com">
+        <network
+          host="localhost"
+          port="25"
+          defaultCredentials="true"
+        />
+        <specifiedPickupDirectory pickupDirectoryLocation="C:\Temp\MailPickup" />
+      </smtp>
+    </mailSettings>
+  </system.net>
 </configuration>