--- conflicted
+++ resolved
@@ -1,67 +1,52 @@
-﻿using System;
-using System.Collections.Generic;
-using System.Linq;
-using System.Text;
-using System.Diagnostics;
-using System.IO;
-using System.Threading.Tasks;
-
-namespace TestEmailTraceListener
-{
-    class Program
-    {
-        static void Main(string[] args)
-        {
-            var smtpConfig = System.Configuration.ConfigurationManager.GetSection("system.net/mailSettings/smtp") as System.Net.Configuration.SmtpSection;
-
-            string pickupDirectory = (smtpConfig != null) ? smtpConfig.SpecifiedPickupDirectory.PickupDirectoryLocation : null;
-
-            string[] filePaths = Directory.GetFiles(pickupDirectory);
-            foreach (string filePath in filePaths)
-                File.Delete(filePath);
-
-            Console.WriteLine("Test if all messages are sent before the hosting process finishes.");
-<<<<<<< HEAD
-            Func<int> doSomething = () =>
-=======
-            Action<int> d = (k) =>
->>>>>>> 4c3c93cf
-            {
-                Trace.TraceWarning("Anything. More detail go here.");
-                Trace.TraceError("Error. More detail go here.");
-                Trace.WriteLine("This is writeline.", "Category");
-                Trace.WriteLine("This is another writeline.", "caTegory");
-                Trace.WriteLine("Writeline without right category", "CCCC");
-<<<<<<< HEAD
-                return 0;
-
-            };
-            const int count = 5000;
-          //  Parallel.For(0, count, d);
-
-            TaskFactory<int> factory = new TaskFactory<int>(TaskCreationOptions.PreferFairness, TaskContinuationOptions.LongRunning);//so I have more threads
-            List<Task> tasks = new List<Task>(count);
-            for (int i = 0; i < count; i++)
-            {
-                tasks.Add(factory.StartNew(doSomething));
-            }
-
-            Task.WaitAll(tasks.ToArray(), System.Threading.Timeout.Infinite);//so now we have a long mail message queue.
-
-            //the listener will wait the end of the process anyway.
-            System.Threading.Thread.Sleep(30000);//just to wait all threads finished.
-            Console.WriteLine(String.Format("Check if there are {0} mail messages in pickup directory at {1}.", count*2, pickupDirectory));
-=======
-
-            };
-            const int count = 1000;
-             Parallel.For(0, count,d);
-
-            //the listener will wait the end of the process anyway.
-            Console.WriteLine(String.Format("Check if there are {0} mail messages in pickup directory at {1}.", count, pickupDirectory));
->>>>>>> 4c3c93cf
-        }
-
-
-    }
-}
+﻿using System;
+using System.Collections.Generic;
+using System.Linq;
+using System.Text;
+using System.Diagnostics;
+using System.IO;
+using System.Threading.Tasks;
+
+namespace TestEmailTraceListener
+{
+    class Program
+    {
+        static void Main(string[] args)
+        {
+            var smtpConfig = System.Configuration.ConfigurationManager.GetSection("system.net/mailSettings/smtp") as System.Net.Configuration.SmtpSection;
+
+            string pickupDirectory = (smtpConfig != null) ? smtpConfig.SpecifiedPickupDirectory.PickupDirectoryLocation : null;
+
+            string[] filePaths = Directory.GetFiles(pickupDirectory);
+            foreach (string filePath in filePaths)
+                File.Delete(filePath);
+
+            Console.WriteLine("Test if all messages are sent before the hosting process finishes.");
+            Action<int> d = (k) =>
+            {
+                Trace.TraceWarning("Anything. More detail go here.");
+                Trace.TraceError("Error. More detail go here.");
+                Trace.WriteLine("This is writeline.", "Category");
+                Trace.WriteLine("This is another writeline.", "caTegory");
+                Trace.WriteLine("Writeline without right category", "CCCC");
+                return 0;
+
+            };
+            const int count = 5000;
+          //  Parallel.For(0, count, d);
+
+            TaskFactory<int> factory = new TaskFactory<int>(TaskCreationOptions.PreferFairness, TaskContinuationOptions.LongRunning);//so I have more threads
+            List<Task> tasks = new List<Task>(count);
+            for (int i = 0; i < count; i++)
+            {
+                tasks.Add(factory.StartNew(doSomething));
+
+            };
+            const int count = 1000;
+             Parallel.For(0, count,d);
+
+            //the listener will wait the end of the process anyway.
+        }
+
+
+    }
+}